--- conflicted
+++ resolved
@@ -55,9 +55,7 @@
 use no_cull_pipeline::PbrNoBackfaceBundle;
 
 use std::convert::TryInto;
-use std::f64::consts::PI;
-
-use polytope::group::Group;
+
 #[allow(unused_imports)]
 use polytope::{geometry::*, group::*, off::*, *};
 
@@ -82,10 +80,11 @@
         .add_resource(ClearColor(Color::rgb(0.0, 0.0, 0.0)))
         // Enables antialiasing.
         .add_resource(Msaa { samples: 4 })
-
         .add_resource(CrossSectionActive(false))
-
-        .add_resource(CrossSectionState{original_polytope: None, hyperplane_pos: 0.0,})
+        .add_resource(CrossSectionState {
+            original_polytope: None,
+            hyperplane_pos: 0.0,
+        })
         // Default Bevy plugins.
         .add_plugins(DefaultPlugins)
         // Enables egui to work in the first place.
@@ -96,13 +95,11 @@
         .add_startup_system(setup.system())
         // Scales the interface when the screen is resized.
         .add_system(update_ui_scale_factor.system())
-
         .add_system(update_cross_section.system())
         // Loads the User Interface.
         .add_system(ui.system())
         // Updates polytopes when operations are done to them.
         .add_system_to_stage(stage::POST_UPDATE, update_changed_polytopes.system())
-
         .add_system_to_stage(stage::POST_UPDATE, update_cross_section_state.system())
         .run();
 }
@@ -119,7 +116,11 @@
     }
 }
 
-fn update_cross_section_state(mut query: Query<&mut Renderable>, mut state: ResMut<CrossSectionState>, active: ChangedRes<CrossSectionActive>) {
+fn update_cross_section_state(
+    mut query: Query<&mut Renderable>,
+    mut state: ResMut<CrossSectionState>,
+    active: ChangedRes<CrossSectionActive>,
+) {
     println!("a");
     if active.0 {
         println!("b");
@@ -134,24 +135,36 @@
     }
 }
 
-fn update_cross_section(mut query: Query<&mut Renderable>, state: Res<CrossSectionState>, active: Res<CrossSectionActive>) {
+fn update_cross_section(
+    mut query: Query<&mut Renderable>,
+    state: Res<CrossSectionState>,
+    active: Res<CrossSectionActive>,
+) {
     println!("d");
 
     if !active.0 {
         return;
     }
-    
+
     for mut p in query.iter_mut() {
         let r = state.original_polytope.clone().unwrap();
         println!("e");
         let mut hyp_pos = state.hyperplane_pos.into();
         hyp_pos += 0.00001;
-        *p = Renderable::new(r.concrete.slice(Hyperplane::x(r.concrete.rank().try_into().unwrap(), hyp_pos)));
+        *p = Renderable::new(r.concrete.slice(Hyperplane::x(
+            r.concrete.rank().try_into().unwrap(),
+            hyp_pos,
+        )));
     }
 }
 
 /// A system for a basic UI.
-fn ui(mut egui_ctx: ResMut<EguiContext>, mut query: Query<&mut Renderable>, mut state: ResMut<CrossSectionState>, mut section_active: ResMut<CrossSectionActive>) {
+fn ui(
+    mut egui_ctx: ResMut<EguiContext>,
+    mut query: Query<&mut Renderable>,
+    mut state: ResMut<CrossSectionState>,
+    mut section_active: ResMut<CrossSectionActive>,
+) {
     let ctx = &mut egui_ctx.ctx;
 
     egui::TopPanel::top("top_panel").show(ctx, |ui| {
@@ -171,27 +184,27 @@
                     Ok(_) => println!("Dual succeeded"),
                     Err(_) => println!("Dual failed"),
                 }
-                println!("{}", &p.concrete.to_src(off::OffOptions{comments: true,}));
+                println!("{}", &p.concrete.to_src(off::OffOptions { comments: true }));
             }
         }
-/*
-        // Verf button.
-        if ui.button("Verf").clicked() {
-            for mut p in query.iter_mut() {
-                println!("Verf");
-
-                if let Some(verf) = p.concrete.verf(0) {
-                    *p = Renderable::new(verf);
-                };
-            }
-        }
-
-        if ui.button("Export OFF").clicked() {
-            for _p in query.iter_mut() {
-                println!("Export OFF");
-            }
-        }
-*/
+        /*
+                // Verf button.
+                if ui.button("Verf").clicked() {
+                    for mut p in query.iter_mut() {
+                        println!("Verf");
+
+                        if let Some(verf) = p.concrete.verf(0) {
+                            *p = Renderable::new(verf);
+                        };
+                    }
+                }
+
+                if ui.button("Export OFF").clicked() {
+                    for _p in query.iter_mut() {
+                        println!("Export OFF");
+                    }
+                }
+        */
         if ui.button("Section").clicked() {
             section_active.0 = !section_active.0;
             println!("{}", section_active.0);
@@ -208,61 +221,11 @@
     mut materials: ResMut<Assets<StandardMaterial>>,
     mut shaders: ResMut<Assets<Shader>>,
     mut pipelines: ResMut<Assets<PipelineDescriptor>>,
-<<<<<<< HEAD
 ) {
     let mut p = Concrete::hypercube(3);
     let q = Concrete::orthoplex(3);
     p.append(q).unwrap();
     let poly = Renderable::new(p);
-=======
-) {        
-    // Since the convex hull code is not yet built to handle polytopes with
-    // non-simplicial facets (something Wythoffians aren't known for), most
-    // things you put here will break. Those that don't will have a bunch of
-    // extra facets and elements. Be careful.
-
-    /*
-    let poly = Group::swirl(
-        cox!(3.0, 3.0),
-        Group::direct_product(cox!(5.0), Group::trivial(1)),
-    )
-    .unwrap()
-    .into_polytope(vec![0.31, 0.41, 0.59, 0.26].into());
-    */
-
-    /*
-    let poly = Concrete::duopyramid_with_height(
-        &Concrete::reg_polygon(4, 1),
-        &Concrete::reg_polygon(4, 1),
-        1.0,
-    );
-    */
-
-
-
-
-/*
-    let poly = off::from_path(&"OFF FILE PATH GOES HERE").unwrap();
-
-    println!("{}", &poly.to_src(off::OffOptions{comments: true,}));
-*/
-
-
-
-
-    // Creates OFFBuilder code for a polytope.
-    /*
-    for v in &poly.vertices {
-        print!("coordinates.push([");
-        for x in v.iter() {
-            print!("{}, ", x);
-        }
-        println!("]);");
-    }
-    */
-
-    let poly = Renderable::new(poly);
->>>>>>> 8ac9fa3f
 
     pipelines.set_untracked(
         no_cull_pipeline::NO_CULL_PIPELINE_HANDLE,
