[package]
name = "miratope-core"
<<<<<<< HEAD
version = "0.4.14"
=======
version = "0.5.0"
>>>>>>> 4448fb0c
edition = "2018"

[dependencies]
vec-like = { path = "../vec-like" }
approx = "0.5"
dyn-clone = "1.0"
gcd = "2.0"
itertools = "0.10"
nalgebra = { version = "0.29", features = ["serde-serialize"] }
ordered-float = "2.4"
partitions = "0.2.4"
petgraph = "0.6"
rayon = "1.5"
ron = "0.6"
serde = { version = "1.0", features = ["derive"] }
strum = "0.21"
strum_macros = "0.21"
unchecked_unwrap = "3"
xml-rs = "0.8"
zip = "0.5"<|MERGE_RESOLUTION|>--- conflicted
+++ resolved
@@ -1,10 +1,6 @@
 [package]
 name = "miratope-core"
-<<<<<<< HEAD
-version = "0.4.14"
-=======
 version = "0.5.0"
->>>>>>> 4448fb0c
 edition = "2018"
 
 [dependencies]
