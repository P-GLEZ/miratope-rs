--- conflicted
+++ resolved
@@ -201,16 +201,11 @@
     plane: Subspace<f64>,
     points: Vec<PointOrd<f64>>,
     vertex_map: Vec<Vec<usize>>,
-<<<<<<< HEAD
-    edge_length: Option<f64>,
+    min_edge_length: Option<f64>,
+    max_edge_length: Option<f64>,
     max_per_hyperplane: Option<usize>,
 	print_faceting_count: bool,
 	uniform: bool
-=======
-    min_edge_length: Option<f64>,
-    max_edge_length: Option<f64>,
-    max_per_hyperplane: Option<usize>
->>>>>>> 6aaa5675
 ) ->
     (Vec<(Ranks, Vec<(usize, usize)>)>, // Vec of facetings, along with the facet types of each of them
     Vec<usize>, // Counts of each hyperplane orbit
@@ -488,11 +483,7 @@
         }
 
         let (possible_facets_row, ff_counts_row, ridges_row, compound_facets_row) =
-<<<<<<< HEAD
-            faceting_subdim(rank-1, hp, points, new_stabilizer.clone(), edge_length, max_per_hyperplane, false, uniform);
-=======
-            faceting_subdim(rank-1, hp, points, new_stabilizer.clone(), min_edge_length, max_edge_length, max_per_hyperplane);
->>>>>>> 6aaa5675
+            faceting_subdim(rank-1, hp, points, new_stabilizer.clone(), min_edge_length, max_edge_length, max_per_hyperplane, false, uniform);
 
         let mut possible_facets_global_row = Vec::new();
         for f in &possible_facets_row {
@@ -1227,11 +1218,7 @@
             }
 
             let (possible_facets_row, ff_counts_row, ridges_row, compound_facets_row) =
-<<<<<<< HEAD
-                faceting_subdim(rank-1, hp, points, new_stabilizer, edge_length, max_per_hyperplane, true, uniform);
-=======
-                faceting_subdim(rank-1, hp, points, new_stabilizer, min_edge_length, max_edge_length, max_per_hyperplane);
->>>>>>> 6aaa5675
+                faceting_subdim(rank-1, hp, points, new_stabilizer, min_edge_length, max_edge_length, max_per_hyperplane, true, uniform);
 
             let mut possible_facets_global_row = Vec::new();
             for f in &possible_facets_row {
